--- conflicted
+++ resolved
@@ -16,11 +16,8 @@
 import (
 	"fmt"
 	"html/template"
-<<<<<<< HEAD
+	"net/url"
 	"time"
-=======
-	"net/url"
->>>>>>> 713fef29
 
 	"golang.org/x/net/context"
 
@@ -51,13 +48,8 @@
 }
 
 // Eval evaluates the rule and then overrides the metric names and labels accordingly.
-<<<<<<< HEAD
-func (rule RecordingRule) Eval(ctx context.Context, ts time.Time, engine *promql.Engine, _ string) (promql.Vector, error) {
+func (rule RecordingRule) Eval(ctx context.Context, ts time.Time, engine *promql.Engine, _ *url.URL) (promql.Vector, error) {
 	query, err := engine.NewInstantQuery(rule.vector.String(), ts)
-=======
-func (rule RecordingRule) Eval(ctx context.Context, timestamp model.Time, engine *promql.Engine, _ *url.URL) (model.Vector, error) {
-	query, err := engine.NewInstantQuery(rule.vector.String(), timestamp)
->>>>>>> 713fef29
 	if err != nil {
 		return nil, err
 	}
